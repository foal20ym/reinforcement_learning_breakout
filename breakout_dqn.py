from visualization import plot_progress
from core.ReplayMemory import ReplayMemory
from helpers.FramePreprocess import preprocess_frame
from helpers.FrameStack import FrameStack
from core.NeuralNetwork import NeuralNetwork
from core.CNN import CNN
from environment.reward_shaping import BreakoutRewardShaping, RewardShapingScheduler
from torch import nn
import torch
import gymnasium as gym
import numpy as np
import random
import os
from utils import config
<<<<<<< HEAD
import ale_py

=======
from helpers.FileIO import save_current_episode, save_best_avg_reward, load_best_avg_reward, load_current_episode
>>>>>>> 4d544174

class BreakoutDQN:

    def __init__(self):
        self.device = torch.device("cuda" if torch.cuda.is_available() else "cpu")
        self.memory = ReplayMemory(config.REPLAY_MEMORY_SIZE)
        self.learning_rate = config.LEARNING_RATE
        self.discount_factor = config.DISCOUNT_FACTOR
        self.network_sync_rate = config.NETWORK_SYNC_RATE
        self.replay_memory_size = config.REPLAY_MEMORY_SIZE
        self.mini_batch_size = config.MINI_BATCH_SIZE
        self.epsilon = config.EPSILON
        self.epsilon_min = config.EPSILON_MIN
        self.epsilon_decay = config.EPSILON_DECAY
        self.use_neural_net = config.USE_NEURAL_NET
        self.use_cnn = config.USE_CNN
        if self.use_neural_net:
            self.num_hidden_nodes = config.HIDDEN_SIZES[0]

        # Reward shaping configuration from config
        self.enable_reward_shaping = config.REWARD_SHAPING
        self.reward_shaping_params = config.REWARD_SHAPING_PARAMS

        self.loss_fn = nn.HuberLoss()
        self.optimizer = None

    def train(self, episodes, render=False, resume_checkpoint=None, resume_replay=None):
        # Create base environment
        base_env = gym.make(
            "ALE/Breakout-v5", render_mode="rgb_array" if render else None
        )

        # Wrap with reward shaping if enabled
        if self.enable_reward_shaping:
            env = BreakoutRewardShaping(
                base_env,
                paddle_hit_bonus=self.reward_shaping_params["paddle_hit_bonus"],
                center_position_bonus=self.reward_shaping_params[
                    "center_position_bonus"
                ],
                side_angle_bonus=self.reward_shaping_params["side_angle_bonus"],
                block_bonus_multiplier=self.reward_shaping_params[
                    "block_bonus_multiplier"
                ],
                ball_loss_penalty=self.reward_shaping_params["ball_loss_penalty"],
                enable_shaping=True,
            )
            print("🎮 Reward shaping ENABLED")
            print(
                f"  Paddle hit bonus: {self.reward_shaping_params['paddle_hit_bonus']}"
            )
            print(
                f"  Center bonus: {self.reward_shaping_params['center_position_bonus']}"
            )
            print(
                f"  Side angle bonus: {self.reward_shaping_params['side_angle_bonus']}"
            )
            print(
                f"  Block multiplier: {self.reward_shaping_params['block_bonus_multiplier']}x"
            )
            print(
                f"  Ball loss penalty: {self.reward_shaping_params['ball_loss_penalty']}"
            )
        else:
            env = base_env
            print("🎮 Reward shaping DISABLED (using original rewards)")

        num_actions = env.action_space.n
        state_dim = 4 * 84 * 84  # 4 stacked frames of size 84x84

        policy_dqn = (
            CNN(num_actions).to(self.device)
            if self.use_cnn
            else NeuralNetwork(state_dim, self.num_hidden_nodes, num_actions).to(
                self.device
            )
        )
        target_dqn = (
            CNN(num_actions).to(self.device)
            if self.use_cnn
            else NeuralNetwork(state_dim, self.num_hidden_nodes, num_actions).to(
                self.device
            )
        )
        target_dqn.load_state_dict(policy_dqn.state_dict())
        self.optimizer = torch.optim.Adam(
            policy_dqn.parameters(), lr=self.learning_rate
        )

        last_episode_done = 0
        best_avg_reward = load_best_avg_reward("environment/best_avg_reward.txt")
        if resume_checkpoint and os.path.exists(resume_checkpoint):
            s_ep, best_avg = self.load_checkpoint(
                policy_dqn, self.optimizer, resume_checkpoint, replay_filepath=resume_replay
            )
            last_episode_done = s_ep or 0
            target_dqn.load_state_dict(policy_dqn.state_dict())
            best_avg_reward = best_avg
            print(f"Resuming from checkpoint {resume_checkpoint} at episode {last_episode_done}")
        else:
            print("Starting fresh training run")

        start_episode = last_episode_done + 1
        end_episode = last_episode_done + int(episodes)
        print(f"Training episodes {start_episode}..{end_episode} (additional: {episodes})")

        rewards_per_episode = []
        epsilon_history = []
        step_count = 0
        last_completed_episode = last_episode_done

        for episode in range(start_episode, end_episode + 1):
            obs, info = env.reset()
            lives = info.get("lives", 5)
            obs, _, terminated, truncated, info = env.step(1)
            obs = preprocess_frame(obs)
            frame_stack = FrameStack(4)
            frame_stack.reset()
            for _ in range(4):
                frame_stack.append(obs)

            state = frame_stack.get_stack().unsqueeze(0).float() / 255.0
            total_reward = 0
            total_original_reward = 0  # Track original reward separately
            terminated = truncated = False
            episode_steps = 0

            while not (terminated or truncated):
                if random.random() < self.epsilon:
                    action = env.action_space.sample()
                else:
                    with torch.no_grad():
                        action = policy_dqn(state.to(self.device)).argmax().item()

                next_obs, reward, terminated, truncated, info = env.step(action)

                # Track original reward if shaping is enabled
                if self.enable_reward_shaping and "original_reward" in info:
                    total_original_reward += info["original_reward"]
                else:
                    total_original_reward += reward

                next_obs = preprocess_frame(next_obs)
                frame_stack.append(next_obs)
                next_state = frame_stack.get_stack().unsqueeze(0).float() / 255.0

                # Detect life loss and reset frame stack
                current_lives = info.get("lives", lives)
                if current_lives < lives:
                    lives = current_lives

                    # Reset the frame stack after life loss
                    frame_stack.reset()
                    for _ in range(4):
                        frame_stack.append(next_obs)
                    next_state = frame_stack.get_stack().unsqueeze(0).float() / 255.0

                self.memory.append(
                    (state, action, next_state, reward, terminated or truncated)
                )
                state = next_state
                total_reward += reward
                episode_steps += 1
                step_count += 1

                if (
                    len(self.memory) > self.mini_batch_size
                    and step_count % config.UPDATE_EVERY == 0
                ):
                    mini_batch = self.memory.sample(self.mini_batch_size)
                    self.optimize(mini_batch, policy_dqn, target_dqn)

                if step_count % self.network_sync_rate == 0:
                    target_dqn.load_state_dict(policy_dqn.state_dict())

            rewards_per_episode.append(total_reward)
            self.epsilon = max(self.epsilon * self.epsilon_decay, self.epsilon_min)
            epsilon_history.append(self.epsilon)

            last_completed_episode = episode
            save_current_episode(last_completed_episode)

            if episode % 10 == 0:
                avg_reward = np.mean(rewards_per_episode[-10:])

                # Print with shaping statistics if enabled
                if self.enable_reward_shaping:
                    stats = env.get_shaping_stats()
                    print(
                        f"Episode {episode}, Avg Reward: {avg_reward:.2f} "
                        f"(Original: {total_original_reward:.2f}), "
                        f"Epsilon: {self.epsilon:.3f}"
                    )
                    print(
                        f"  Shaping stats - Paddle hits: {stats['paddle_hits']}, "
                        f"Blocks: {stats['blocks_broken']}, "
                        f"Side bounces: {stats['side_bounces']}, "
                        f"Balls lost: {stats['balls_lost']}"
                    )
                else:
                    print(
                        f"Episode {episode}, Avg Reward: {avg_reward:.2f}, Epsilon: {self.epsilon:.3f}"
                    )

                model_filename = f"models/CNN_breakout.pt"
                torch.save(policy_dqn.state_dict(), model_filename)
                torch.save(self.optimizer.state_dict(), "models/optimizer_latest.pth")
                torch.save(policy_dqn.state_dict(), "models/model_latest.pth")
                self.save_checkpoint(policy_dqn, self.optimizer, episode, "models/checkpoint_latest.pth")

                if avg_reward > best_avg_reward:
                    best_avg_reward = avg_reward
<<<<<<< HEAD
                    self.save_best_avg_reward(best_avg_reward)
                    model_filename = (
                        f"models/CNN_breakout_avg_{int(best_avg_reward)}.pt"
                    )
=======
                    save_best_avg_reward(best_avg_reward)
                    model_filename = f"models/CNN_breakout_avg_{int(best_avg_reward)}.pt"
>>>>>>> 4d544174
                    torch.save(policy_dqn.state_dict(), model_filename)
                    print(f"  New best average reward! Model saved as {model_filename}")

        env.close()
        plot_progress(rewards_per_episode, epsilon_history)

    def optimize(self, mini_batch, policy_dqn, target_dqn):
        states, actions, next_states, rewards, dones = zip(*mini_batch)

        states = torch.cat(states).to(self.device)
        actions = torch.tensor(actions, dtype=torch.long).unsqueeze(1).to(self.device)
        next_states = torch.cat(next_states).to(self.device)
        rewards = torch.tensor(rewards, dtype=torch.float32).to(self.device)
        dones = torch.tensor(dones, dtype=torch.float32).to(self.device)

        current_q_values = policy_dqn(states).gather(1, actions)
        with torch.no_grad():
            next_q_values = target_dqn(next_states).max(1)[0]
            target_q_values = rewards + self.discount_factor * next_q_values * (
                1 - dones
            )

        loss = self.loss_fn(current_q_values.squeeze(), target_q_values)
        self.optimizer.zero_grad()
        loss.backward()
        torch.nn.utils.clip_grad_norm_(policy_dqn.parameters(), max_norm=10.0)
        self.optimizer.step()

        return loss.item()  # Return loss value for tracking

    def test(self, episodes, model_filepath):
        """
        Runs the environment with the learned policy.
        Testing always uses original rewards (no reward shaping).
        """
        # Always use base environment for testing (no shaping)
        env = gym.make("ALE/Breakout-v5", render_mode="human")
        num_actions = env.action_space.n
        state_dim = 4 * 84 * 84

        print("🎮 Testing with ORIGINAL rewards (no shaping)")

        # Load learned policy
        policy_dqn = (
            CNN(num_actions).to(self.device)
            if self.use_cnn
            else NeuralNetwork(state_dim, self.num_hidden_nodes, num_actions).to(
                self.device
            )
        )
        policy_dqn.load_state_dict(torch.load(model_filepath, map_location=self.device))
        policy_dqn.to(self.device)
        policy_dqn.eval()

        for episode in range(1, episodes + 1):
            obs, info = env.reset()
            lives = info.get("lives", 5)
            obs, _, terminated, truncated, info = env.step(1)

            obs = preprocess_frame(obs)
            frame_stack = FrameStack(4)
            frame_stack.reset()
            for _ in range(4):
                frame_stack.append(obs)

            state = frame_stack.get_stack().unsqueeze(0).float() / 255.0
            total_reward = 0

            while not (terminated or truncated):
                with torch.no_grad():
                    q_values = policy_dqn(state.to(self.device))
                    action = q_values.argmax().item()

                next_obs, reward, terminated, truncated, info = env.step(action)
                next_obs = preprocess_frame(next_obs)

                # Detect life loss and reset frame stack
                current_lives = info.get("lives", lives)
                if current_lives < lives:
                    lives = current_lives

                    # Reset the frame stack after life loss
                    frame_stack.reset()
                    for _ in range(4):
                        frame_stack.append(next_obs)
                    state = frame_stack.get_stack().unsqueeze(0).float() / 255.0

                    # Take a "FIRE" action to resume the game
                    next_obs, _, terminated, truncated, info = env.step(1)
                    next_obs = preprocess_frame(next_obs)
                    for _ in range(4):
                        frame_stack.append(next_obs)
                    state = frame_stack.get_stack().unsqueeze(0).float() / 255.0
                    continue

                frame_stack.append(next_obs)
                state = frame_stack.get_stack().unsqueeze(0).float() / 255.0
                total_reward += reward

            print(f"Episode {episode}: Total Reward = {total_reward:.2f}")

        env.close()

    def save_checkpoint(self, model, optimizer, episode, filepath):
        """Save model + optimizer + training state to a checkpoint file."""
        os.makedirs(os.path.dirname(filepath) or ".", exist_ok=True)
        ckpt = {
            "episode": episode,
            "model_state_dict": model.state_dict(),
            "optimizer_state_dict": optimizer.state_dict() if optimizer is not None else None,
            "epsilon": self.epsilon,
            "best_avg_reward": load_best_avg_reward("environment/best_avg_reward.txt"),
        }
        if getattr(self, "use_amp", False) and getattr(self, "scaler", None) is not None:
            ckpt["scaler_state_dict"] = self.scaler.state_dict()
        torch.save(ckpt, filepath)
        # save replay memory next to checkpoint (non-blocking to disk)
        try:
            replay_path = filepath.replace(".pth", "_replay.pth")
            self.memory.save(replay_path)
            # also keep a latest symlink-style filenames
            self.memory.save("models/replay_memory_latest.pth")
        except Exception:
            # don't crash training because replay save failed
            pass

    def load_checkpoint(self, model, optimizer=None, filepath=None, replay_filepath=None):
        """Load checkpoint into model and optionally optimizer. Returns start_episode and best_avg_reward."""
        if filepath is None or not os.path.exists(filepath):
            return 0, load_best_avg_reward("environment/best_avg_reward.txt")
        ckpt = torch.load(filepath, map_location=self.device)
        model.load_state_dict(ckpt["model_state_dict"])
        if optimizer is not None and ckpt.get("optimizer_state_dict") is not None:
            optimizer.load_state_dict(ckpt["optimizer_state_dict"])
            for state in optimizer.state.values():
                for k, v in state.items():
                    if isinstance(v, torch.Tensor):
                        state[k] = v.to(self.device)
        self.epsilon = ckpt.get("epsilon", self.epsilon)
        if getattr(self, "use_amp", False) and getattr(self, "scaler", None) is not None and ckpt.get("scaler_state_dict") is not None:
            self.scaler.load_state_dict(ckpt["scaler_state_dict"])
        start_episode = ckpt.get("episode", 0)
        best_avg = ckpt.get("best_avg_reward", load_best_avg_reward("environment/best_avg_reward.txt"))

        # attempt to load replay memory if provided
        if replay_filepath and os.path.exists(replay_filepath):
            try:
                self.memory = ReplayMemory.load(replay_filepath)
            except Exception:
                # fallback: keep current memory
                pass

        return start_episode, best_avg


if __name__ == "__main__":
    breakout_dqn = BreakoutDQN()
<<<<<<< HEAD

    # Training with or without reward shaping (controlled by config.REWARD_SHAPING)
    # breakout_dqn.train(episodes=20, render=False)

    # Testing always uses original rewards
    breakout_dqn.test(10, "models/CNN_breakout.pt")
=======
    checkpoint_path = "models/checkpoint_latest.pth"
    replay_path = "models/replay_memory_latest.pth"

    start_from_checkpoint = True

    if os.path.exists(checkpoint_path) and start_from_checkpoint:
        print(f"Auto-resume from {checkpoint_path}")
        breakout_dqn.train(episodes=1000, render=False, resume_checkpoint=checkpoint_path, resume_replay=replay_path)
    else:
        breakout_dqn.train(episodes=1000, render=False)
    
    # TESTING
    # breakout_dqn.test(10, "models/CNN_breakout.pt")
>>>>>>> 4d544174
<|MERGE_RESOLUTION|>--- conflicted
+++ resolved
@@ -4,7 +4,7 @@
 from helpers.FrameStack import FrameStack
 from core.NeuralNetwork import NeuralNetwork
 from core.CNN import CNN
-from environment.reward_shaping import BreakoutRewardShaping, RewardShapingScheduler
+from environment.reward_shaping import BreakoutRewardShaping
 from torch import nn
 import torch
 import gymnasium as gym
@@ -12,12 +12,14 @@
 import random
 import os
 from utils import config
-<<<<<<< HEAD
-import ale_py
-
-=======
-from helpers.FileIO import save_current_episode, save_best_avg_reward, load_best_avg_reward, load_current_episode
->>>>>>> 4d544174
+import ale_pyd
+
+from helpers.FileIO import (
+    save_current_episode,
+    save_best_avg_reward,
+    load_best_avg_reward,
+)
+
 
 class BreakoutDQN:
 
@@ -111,18 +113,25 @@
         best_avg_reward = load_best_avg_reward("environment/best_avg_reward.txt")
         if resume_checkpoint and os.path.exists(resume_checkpoint):
             s_ep, best_avg = self.load_checkpoint(
-                policy_dqn, self.optimizer, resume_checkpoint, replay_filepath=resume_replay
+                policy_dqn,
+                self.optimizer,
+                resume_checkpoint,
+                replay_filepath=resume_replay,
             )
             last_episode_done = s_ep or 0
             target_dqn.load_state_dict(policy_dqn.state_dict())
             best_avg_reward = best_avg
-            print(f"Resuming from checkpoint {resume_checkpoint} at episode {last_episode_done}")
+            print(
+                f"Resuming from checkpoint {resume_checkpoint} at episode {last_episode_done}"
+            )
         else:
             print("Starting fresh training run")
 
         start_episode = last_episode_done + 1
         end_episode = last_episode_done + int(episodes)
-        print(f"Training episodes {start_episode}..{end_episode} (additional: {episodes})")
+        print(
+            f"Training episodes {start_episode}..{end_episode} (additional: {episodes})"
+        )
 
         rewards_per_episode = []
         epsilon_history = []
@@ -222,23 +231,20 @@
                         f"Episode {episode}, Avg Reward: {avg_reward:.2f}, Epsilon: {self.epsilon:.3f}"
                     )
 
-                model_filename = f"models/CNN_breakout.pt"
+                model_filename = "models/CNN_breakout.pt"
                 torch.save(policy_dqn.state_dict(), model_filename)
                 torch.save(self.optimizer.state_dict(), "models/optimizer_latest.pth")
                 torch.save(policy_dqn.state_dict(), "models/model_latest.pth")
-                self.save_checkpoint(policy_dqn, self.optimizer, episode, "models/checkpoint_latest.pth")
+                self.save_checkpoint(
+                    policy_dqn, self.optimizer, episode, "models/checkpoint_latest.pth"
+                )
 
                 if avg_reward > best_avg_reward:
                     best_avg_reward = avg_reward
-<<<<<<< HEAD
-                    self.save_best_avg_reward(best_avg_reward)
+                    save_best_avg_reward(best_avg_reward)
                     model_filename = (
                         f"models/CNN_breakout_avg_{int(best_avg_reward)}.pt"
                     )
-=======
-                    save_best_avg_reward(best_avg_reward)
-                    model_filename = f"models/CNN_breakout_avg_{int(best_avg_reward)}.pt"
->>>>>>> 4d544174
                     torch.save(policy_dqn.state_dict(), model_filename)
                     print(f"  New best average reward! Model saved as {model_filename}")
 
@@ -348,11 +354,16 @@
         ckpt = {
             "episode": episode,
             "model_state_dict": model.state_dict(),
-            "optimizer_state_dict": optimizer.state_dict() if optimizer is not None else None,
+            "optimizer_state_dict": (
+                optimizer.state_dict() if optimizer is not None else None
+            ),
             "epsilon": self.epsilon,
             "best_avg_reward": load_best_avg_reward("environment/best_avg_reward.txt"),
         }
-        if getattr(self, "use_amp", False) and getattr(self, "scaler", None) is not None:
+        if (
+            getattr(self, "use_amp", False)
+            and getattr(self, "scaler", None) is not None
+        ):
             ckpt["scaler_state_dict"] = self.scaler.state_dict()
         torch.save(ckpt, filepath)
         # save replay memory next to checkpoint (non-blocking to disk)
@@ -365,7 +376,9 @@
             # don't crash training because replay save failed
             pass
 
-    def load_checkpoint(self, model, optimizer=None, filepath=None, replay_filepath=None):
+    def load_checkpoint(
+        self, model, optimizer=None, filepath=None, replay_filepath=None
+    ):
         """Load checkpoint into model and optionally optimizer. Returns start_episode and best_avg_reward."""
         if filepath is None or not os.path.exists(filepath):
             return 0, load_best_avg_reward("environment/best_avg_reward.txt")
@@ -378,10 +391,16 @@
                     if isinstance(v, torch.Tensor):
                         state[k] = v.to(self.device)
         self.epsilon = ckpt.get("epsilon", self.epsilon)
-        if getattr(self, "use_amp", False) and getattr(self, "scaler", None) is not None and ckpt.get("scaler_state_dict") is not None:
+        if (
+            getattr(self, "use_amp", False)
+            and getattr(self, "scaler", None) is not None
+            and ckpt.get("scaler_state_dict") is not None
+        ):
             self.scaler.load_state_dict(ckpt["scaler_state_dict"])
         start_episode = ckpt.get("episode", 0)
-        best_avg = ckpt.get("best_avg_reward", load_best_avg_reward("environment/best_avg_reward.txt"))
+        best_avg = ckpt.get(
+            "best_avg_reward", load_best_avg_reward("environment/best_avg_reward.txt")
+        )
 
         # attempt to load replay memory if provided
         if replay_filepath and os.path.exists(replay_filepath):
@@ -396,14 +415,6 @@
 
 if __name__ == "__main__":
     breakout_dqn = BreakoutDQN()
-<<<<<<< HEAD
-
-    # Training with or without reward shaping (controlled by config.REWARD_SHAPING)
-    # breakout_dqn.train(episodes=20, render=False)
-
-    # Testing always uses original rewards
-    breakout_dqn.test(10, "models/CNN_breakout.pt")
-=======
     checkpoint_path = "models/checkpoint_latest.pth"
     replay_path = "models/replay_memory_latest.pth"
 
@@ -411,10 +422,14 @@
 
     if os.path.exists(checkpoint_path) and start_from_checkpoint:
         print(f"Auto-resume from {checkpoint_path}")
-        breakout_dqn.train(episodes=1000, render=False, resume_checkpoint=checkpoint_path, resume_replay=replay_path)
+        breakout_dqn.train(
+            episodes=1000,
+            render=False,
+            resume_checkpoint=checkpoint_path,
+            resume_replay=replay_path,
+        )
     else:
         breakout_dqn.train(episodes=1000, render=False)
-    
+
     # TESTING
-    # breakout_dqn.test(10, "models/CNN_breakout.pt")
->>>>>>> 4d544174
+    # breakout_dqn.test(10, "models/CNN_breakout.pt")